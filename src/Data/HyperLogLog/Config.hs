{-# LANGUAGE CPP #-}
<<<<<<< HEAD
=======
{-# LANGUAGE BangPatterns #-}
{-# LANGUAGE DeriveGeneric #-}
{-# LANGUAGE FlexibleContexts #-}
{-# LANGUAGE NoMonomorphismRestriction #-}
{-# LANGUAGE EmptyDataDecls #-}
{-# LANGUAGE RankNTypes #-}
>>>>>>> 73782380
{-# LANGUAGE ScopedTypeVariables #-}
{-# OPTIONS_GHC -fno-cse #-}
{-# OPTIONS_GHC -fno-full-laziness #-}
{-# OPTIONS_GHC -fno-float-in #-}
{-# OPTIONS_GHC -fno-warn-unused-binds #-}

#if __GLASGOW_HASKELL__ >= 705
{-# LANGUAGE DataKinds #-}
{-# LANGUAGE PolyKinds #-}
#endif

--------------------------------------------------------------------
-- |
-- Copyright :  (c) Edward Kmett 2013-2015
-- License   :  BSD3
-- Maintainer:  Edward Kmett <ekmett@gmail.com>
-- Stability :  experimental
-- Portability: non-portable
--
--------------------------------------------------------------------
module Data.HyperLogLog.Config
  (
  -- * Config
    numBuckets
  , smallRange
  , interRange
  , rawFact
  , alpha
  , bucketMask
  -- * Rank
  , Rank
  , calcBucket
  , calcRank
  , lim32
  ) where

<<<<<<< HEAD
=======
import Control.DeepSeq
import Control.Lens
>>>>>>> 73782380
import Data.Binary
import Data.Bits
import Data.Bits.Extras
import Data.Vector.Serialize ()
import GHC.Int
#if __GLASGOW_HASKELL__ < 710
import GHC.Word
#endif

type Rank = Int8

------------------------------------------------------------------------------
-- Config
------------------------------------------------------------------------------

<<<<<<< HEAD
lim32 :: Double
lim32 = fromInteger (bit 32)
{-# INLINE lim32 #-}
=======
-- | Constants required for a bucketing factor b
data Config = Config
  { _numBits    :: {-# UNPACK #-} !Int
  , _numBuckets :: {-# UNPACK #-} !Int
  , _smallRange :: {-# UNPACK #-} !Double
  , _interRange :: {-# UNPACK #-} !Double
  , _rawFact    :: {-# UNPACK #-} !Double
  , _alpha      :: {-# UNPACK #-} !Double
  , _bucketMask :: {-# UNPACK #-} !Word32
  } deriving (Eq, Show, Generic)

instance NFData Config where
  rnf !_config = ()

class HasConfig t where
  config     :: Getter t Config

  numBits    :: Getter t Int
  numBits     = config . to _numBits

  numBuckets :: Getter t Int
  numBuckets  = config . to _numBuckets

  smallRange :: Getter t Double
  smallRange  = config . to _smallRange

  interRange :: Getter t Double
  interRange  = config . to _interRange

  rawFact    :: Getter t Double
  rawFact     = config . to _rawFact

  alpha      :: Getter t Double
  alpha       = config . to _alpha

  bucketMask :: Getter t Word32
  bucketMask  = config . to _bucketMask

instance HasConfig Config where
  config = id
  {-# INLINE config #-}

instance Serialize Config -- serialize as a number?

instance Binary Config where
  put = serialize
  get = deserialize

instance Serial Config

-- | Precalculate constants for a given bucketing factor b
hll :: Int -> Config
hll b = Config
  { _numBits = b
  , _numBuckets = m
  , _smallRange = 5/2 * m'
  , _interRange = lim32 / 30
  , _rawFact = a * m' * m'
  , _alpha = a
  , _bucketMask = bit b - 1
  } where
  m = bit b
  m' = fromIntegral m
  a = 0.7213 / (1 + 1.079 / m')
{-# INLINE hll #-}

------------------------------------------------------------------------------
-- ReifiesConfig
------------------------------------------------------------------------------

class ReifiesConfig o where
  reflectConfig :: p o -> Config

#ifdef USE_NEW_TYPE_LITS
instance KnownNat n => ReifiesConfig (n :: Nat) where
  reflectConfig _ = hll $ fromInteger $ natVal (Proxy :: Proxy n)
  {-# INLINE reflectConfig #-}
#endif

#ifdef USE_OLD_TYPE_LITS
instance SingRep n Integer => ReifiesConfig (n :: Nat) where
  reflectConfig _ = hll $ fromInteger $ withSing $ \(x :: Sing n) -> fromSing x
  {-# INLINE reflectConfig #-}
#endif

data ReifiedConfig (s :: *)
>>>>>>> 73782380

numBuckets :: Integer -> Int
numBuckets b = unsafeShiftL 1 (fromIntegral b)
{-# INLINE numBuckets #-}

smallRange :: Integer -> Double
smallRange b = 5/2 * fromIntegral (numBuckets b)
{-# INLINE smallRange #-}

interRange :: Double
interRange = lim32 / 30
{-# INLINE interRange #-}

rawFact :: Integer -> Double
rawFact b = alpha b * m * m where
  m = fromIntegral (numBuckets b)
{-# INLINE rawFact #-}

alpha :: Integer -> Double
alpha b = 0.7213 / (1 + 1.079 / fromIntegral (numBuckets b))
{-# INLINE alpha #-}

bucketMask :: Integer -> Word32
bucketMask b = fromIntegral (numBuckets b) - 1
  
------------------------------------------------------------------------------
-- Util
------------------------------------------------------------------------------

calcBucket :: Integer -> Word32 -> Int
calcBucket t w = fromIntegral (w .&. bucketMask t)
{-# INLINE calcBucket #-}

calcRank :: Integer -> Word32 -> Int8
calcRank t w = fromIntegral $ rank $ shiftR w $ fromIntegral t
{-# INLINE calcRank #-}<|MERGE_RESOLUTION|>--- conflicted
+++ resolved
@@ -1,13 +1,4 @@
 {-# LANGUAGE CPP #-}
-<<<<<<< HEAD
-=======
-{-# LANGUAGE BangPatterns #-}
-{-# LANGUAGE DeriveGeneric #-}
-{-# LANGUAGE FlexibleContexts #-}
-{-# LANGUAGE NoMonomorphismRestriction #-}
-{-# LANGUAGE EmptyDataDecls #-}
-{-# LANGUAGE RankNTypes #-}
->>>>>>> 73782380
 {-# LANGUAGE ScopedTypeVariables #-}
 {-# OPTIONS_GHC -fno-cse #-}
 {-# OPTIONS_GHC -fno-full-laziness #-}
@@ -44,11 +35,6 @@
   , lim32
   ) where
 
-<<<<<<< HEAD
-=======
-import Control.DeepSeq
-import Control.Lens
->>>>>>> 73782380
 import Data.Binary
 import Data.Bits
 import Data.Bits.Extras
@@ -64,98 +50,9 @@
 -- Config
 ------------------------------------------------------------------------------
 
-<<<<<<< HEAD
 lim32 :: Double
 lim32 = fromInteger (bit 32)
 {-# INLINE lim32 #-}
-=======
--- | Constants required for a bucketing factor b
-data Config = Config
-  { _numBits    :: {-# UNPACK #-} !Int
-  , _numBuckets :: {-# UNPACK #-} !Int
-  , _smallRange :: {-# UNPACK #-} !Double
-  , _interRange :: {-# UNPACK #-} !Double
-  , _rawFact    :: {-# UNPACK #-} !Double
-  , _alpha      :: {-# UNPACK #-} !Double
-  , _bucketMask :: {-# UNPACK #-} !Word32
-  } deriving (Eq, Show, Generic)
-
-instance NFData Config where
-  rnf !_config = ()
-
-class HasConfig t where
-  config     :: Getter t Config
-
-  numBits    :: Getter t Int
-  numBits     = config . to _numBits
-
-  numBuckets :: Getter t Int
-  numBuckets  = config . to _numBuckets
-
-  smallRange :: Getter t Double
-  smallRange  = config . to _smallRange
-
-  interRange :: Getter t Double
-  interRange  = config . to _interRange
-
-  rawFact    :: Getter t Double
-  rawFact     = config . to _rawFact
-
-  alpha      :: Getter t Double
-  alpha       = config . to _alpha
-
-  bucketMask :: Getter t Word32
-  bucketMask  = config . to _bucketMask
-
-instance HasConfig Config where
-  config = id
-  {-# INLINE config #-}
-
-instance Serialize Config -- serialize as a number?
-
-instance Binary Config where
-  put = serialize
-  get = deserialize
-
-instance Serial Config
-
--- | Precalculate constants for a given bucketing factor b
-hll :: Int -> Config
-hll b = Config
-  { _numBits = b
-  , _numBuckets = m
-  , _smallRange = 5/2 * m'
-  , _interRange = lim32 / 30
-  , _rawFact = a * m' * m'
-  , _alpha = a
-  , _bucketMask = bit b - 1
-  } where
-  m = bit b
-  m' = fromIntegral m
-  a = 0.7213 / (1 + 1.079 / m')
-{-# INLINE hll #-}
-
-------------------------------------------------------------------------------
--- ReifiesConfig
-------------------------------------------------------------------------------
-
-class ReifiesConfig o where
-  reflectConfig :: p o -> Config
-
-#ifdef USE_NEW_TYPE_LITS
-instance KnownNat n => ReifiesConfig (n :: Nat) where
-  reflectConfig _ = hll $ fromInteger $ natVal (Proxy :: Proxy n)
-  {-# INLINE reflectConfig #-}
-#endif
-
-#ifdef USE_OLD_TYPE_LITS
-instance SingRep n Integer => ReifiesConfig (n :: Nat) where
-  reflectConfig _ = hll $ fromInteger $ withSing $ \(x :: Sing n) -> fromSing x
-  {-# INLINE reflectConfig #-}
-#endif
-
-data ReifiedConfig (s :: *)
->>>>>>> 73782380
 
 numBuckets :: Integer -> Int
 numBuckets b = unsafeShiftL 1 (fromIntegral b)
@@ -180,7 +77,7 @@
 
 bucketMask :: Integer -> Word32
 bucketMask b = fromIntegral (numBuckets b) - 1
-  
+
 ------------------------------------------------------------------------------
 -- Util
 ------------------------------------------------------------------------------
